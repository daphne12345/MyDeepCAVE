--- conflicted
+++ resolved
@@ -219,15 +219,11 @@
                 [
                     dbc.Tab(
                         dcc.Graph(
-<<<<<<< HEAD
-                            id=register("graph", "figure"), style={"height": config.FIGURE_HEIGHT}
-=======
                             id=register("graph", "figure"),
-                            style={"height": Config.FIGURE_HEIGHT},
+                            style={"height": config.FIGURE_HEIGHT},
                             config={
-                                "toImageButtonOptions": {"scale": Config.FIGURE_DOWNLOAD_SCALE}
+                                "toImageButtonOptions": {"scale": config.FIGURE_DOWNLOAD_SCALE}
                             },
->>>>>>> 58143606
                         ),
                         label="Graph",
                     ),
