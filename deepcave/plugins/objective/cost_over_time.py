--- conflicted
+++ resolved
@@ -422,12 +422,8 @@
         layout = go.Layout(
             xaxis=dict(title=xaxis_label, type=type),
             yaxis=dict(title=objective.name),
-<<<<<<< HEAD
-            margin=Config.FIGURE_MARGIN,
-            font=dict(size=Config.FIGURE_FONT_SIZE),
-=======
             margin=config.FIGURE_MARGIN,
->>>>>>> d496483e
+            font=dict(size=config.FIGURE_FONT_SIZE),
         )
 
         figure = go.Figure(data=traces, layout=layout)
