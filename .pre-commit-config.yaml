# If you see me, please update my `rev` field using the provided links
# Click the repo and update to latest tags.
# If things break on update, raise an issue
repos:
  - repo: https://github.com/pycqa/isort
    rev: 5.12.0
    hooks:
      - id: isort
        name: isort imports deepcave
        files: deepcave

      - id: isort
        name: isort imports tests
        files: tests

  - repo: https://github.com/ambv/black
    rev: 23.3.0
    hooks:
      - id: black
        name: black formatter deepcave
        files: deepcave

      - id: black
        name: black formatter tests
        files: tests

      - id: black
        name: black formatter examples
        files: examples

  - repo: https://github.com/pycqa/pydocstyle
    rev: 6.3.0
    hooks:
      - id: pydocstyle
        files: deepcave
        additional_dependencies: ["tomli"] # Needed to parse pyproject.toml

  - repo: https://github.com/pre-commit/mirrors-mypy
    rev: v1.5.1
    hooks:
      - id: mypy
        name: mypy deepcave
        files: deepcave
        args: [--install-types, --non-interactive]
        additional_dependencies: [
            'wheel>=0.41.2',
            'setuptools==68.2.2',
            'absl-py>=1.0.0',
            'jsonlines>=3.0.0',
            'pandas>=1.3.4',
<<<<<<< HEAD
            'numpy>=2.0.1',
            'matplotlib==3.9.0',
            'seaborn>=0.13.0',
=======
            'numpy==1.26.4',
            'matplotlib>=3.5.1',
>>>>>>> e6f417f8
            'pyyaml>=6.0.1',
            'kaleido>=0.2.1',
            'gplearn>=0.4.2',
            'sympy>=1.12',
            'requests>=2.31.0',
            'ConfigSpace==1.1.4',
            'pyrfr>=0.9.0',
            'hpbandster==0.7.4',
            'dash==2.0.0',
            'dash-extensions==0.0.71',
            'dash-bootstrap-components==1.0.3',
            'redis>=4.1.4',
            'rq>=1.10.1',
            'werkzeug==2.0.3',
            'pyarrow==16.1.0',
            'pyPDPPartitioner>=0.1.8'
        ] # Needed for mypy, so that it knows the types to check

  - repo: https://github.com/PyCQA/flake8
    rev: 6.0.0
    hooks:
      - id: flake8
        name: flake8 deepcave
        files: deepcave

      - id: flake8
        name: flake8 tests
        files: tests<|MERGE_RESOLUTION|>--- conflicted
+++ resolved
@@ -48,20 +48,15 @@
             'absl-py>=1.0.0',
             'jsonlines>=3.0.0',
             'pandas>=1.3.4',
-<<<<<<< HEAD
             'numpy>=2.0.1',
             'matplotlib==3.9.0',
             'seaborn>=0.13.0',
-=======
-            'numpy==1.26.4',
-            'matplotlib>=3.5.1',
->>>>>>> e6f417f8
             'pyyaml>=6.0.1',
             'kaleido>=0.2.1',
             'gplearn>=0.4.2',
             'sympy>=1.12',
             'requests>=2.31.0',
-            'ConfigSpace==1.1.4',
+            'ConfigSpace==1.2.0',
             'pyrfr>=0.9.0',
             'hpbandster==0.7.4',
             'dash==2.0.0',
@@ -71,6 +66,7 @@
             'rq>=1.10.1',
             'werkzeug==2.0.3',
             'pyarrow==16.1.0',
+            'fastparquet==2024.5.0',
             'pyPDPPartitioner>=0.1.8'
         ] # Needed for mypy, so that it knows the types to check
 
