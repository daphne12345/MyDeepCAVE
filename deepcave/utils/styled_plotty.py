--- conflicted
+++ resolved
@@ -95,7 +95,6 @@
 
 def get_color(id_: int, alpha: float = 1) -> Union[str, Tuple[float, float, float, float]]:
     """
-<<<<<<< HEAD
     Get an RGBA Color, currently (Plotly version 5.3.1) there are 10 possible colors.
 
     Parameters
@@ -109,9 +108,6 @@
     -------
     Union[str, Tuple[float, float, float, float]]
         The color from the color palette.
-=======
-    Using Plotly palette for the first 10 ids and Alphabet palette for the next 26, currently 36 colors are possible.
->>>>>>> daf6c2f3
     """
     if id_ < 10:
         color = px.colors.qualitative.Plotly[id_]
