--- conflicted
+++ resolved
@@ -523,12 +523,8 @@
             layout = go.Layout(
                 xaxis=dict(title=objective_1.name),
                 yaxis=dict(title=objective_2.name),
-<<<<<<< HEAD
-                margin=Config.FIGURE_MARGIN,
-                font=dict(size=Config.FIGURE_FONT_SIZE),
-=======
                 margin=config.FIGURE_MARGIN,
->>>>>>> d496483e
+                font=dict(size=config.FIGURE_FONT_SIZE),
             )
         else:
             layout = None
