--- conflicted
+++ resolved
@@ -491,21 +491,16 @@
             Layout for the output block.
         """
         return [
-<<<<<<< HEAD
-            dcc.Graph(register("symb_graph", "figure"), style={"height": config.FIGURE_HEIGHT}),
-            dcc.Graph(register("pdp_graph", "figure"), style={"height": config.FIGURE_HEIGHT}),
-=======
             dcc.Graph(
                 register("symb_graph", "figure"),
-                style={"height": Config.FIGURE_HEIGHT},
-                config={"toImageButtonOptions": {"scale": Config.FIGURE_DOWNLOAD_SCALE}},
+                style={"height": config.FIGURE_HEIGHT},
+                config={"toImageButtonOptions": {"scale": config.FIGURE_DOWNLOAD_SCALE}},
             ),
             dcc.Graph(
                 register("pdp_graph", "figure"),
-                style={"height": Config.FIGURE_HEIGHT},
-                config={"toImageButtonOptions": {"scale": Config.FIGURE_DOWNLOAD_SCALE}},
+                style={"height": config.FIGURE_HEIGHT},
+                config={"toImageButtonOptions": {"scale": config.FIGURE_DOWNLOAD_SCALE}},
             ),
->>>>>>> 58143606
         ]
 
     @staticmethod
