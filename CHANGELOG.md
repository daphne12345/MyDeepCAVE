--- conflicted
+++ resolved
@@ -5,12 +5,9 @@
 
 ## Bug-Fixes
 - Don't convert BOHB runs with status 'running' (consistent with SMAC).
-<<<<<<< HEAD
-- Fix errors due to changing inputs before runselection (#64).
-=======
 - Fix api examples (#68).
 - Reset inputs to fix error when subsequently selecting runs with different configspaces, objectives or budgets (#106).
->>>>>>> 9b3df78e
+- Fix errors due to changing inputs before runselection (#64).
 
 # Version 1.1.3
 
