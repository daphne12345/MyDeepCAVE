--- conflicted
+++ resolved
@@ -13,13 +13,8 @@
 from deepcave.runs import AbstractRun, Status, Trial
 from deepcave.runs.objective import Objective
 from deepcave.utils.files import make_dirs
-<<<<<<< HEAD
-
-
-=======
-
-
->>>>>>> 86c323c2
+
+
 class Run(AbstractRun, ABC):
     """
     TODO(dwoiwode): Docstring is outdated?
@@ -103,7 +98,6 @@
             return
 
         self._path = Path(value)
-<<<<<<< HEAD
         make_dirs(self._path)
 
         self.meta_fn = self._path / "meta.json"
@@ -113,17 +107,6 @@
         self.history_fn = self._path / "history.jsonl"
         self.models_dir = self._path / "models"
 
-=======
-
-        make_dirs(self._path)
-
-        self.meta_fn = self._path / "meta.json"
-        self.configspace_fn = self._path / "configspace.json"
-        self.configs_fn = self._path / "configs.json"
-        self.origins_fn = self._path / "origins.json"
-        self.history_fn = self._path / "history.jsonl"
-
->>>>>>> 86c323c2
     def exists(self) -> bool:
         if self._path is None:
             return False
@@ -147,13 +130,8 @@
         start_time: float = 0.0,
         end_time: float = 0.0,
         status: Status = Status.SUCCESS,
-<<<<<<< HEAD
         origin: str = None,
         model: Union[str, "torch.nn.Module"] = None,
-=======
-        origin=None,
-        model=None,
->>>>>>> 86c323c2
         additional: Optional[dict] = None,
     ):
         """
@@ -228,7 +206,6 @@
             self.meta["budgets"].sort()
 
         # Update models
-<<<<<<< HEAD
         # Problem: We don't want to have the model in the cache.
         # Therefore, we first keep the model as it is,
         # but remove it from the dict and save it to the disk later on.
@@ -236,15 +213,6 @@
             self.models[config_id] = model
 
     def save(self, path: Optional[Union[str, Path]] = None):
-=======
-        self.models[trial_key] = model
-
-    def save(self, path: Optional[Union[str, Path]] = None):
-        """
-        If path is none, self.path will be chosen.
-        """
-
->>>>>>> 86c323c2
         if path is None:
             raise RuntimeError("Please specify a path to save the trials.")
 
@@ -267,7 +235,6 @@
         # to save the run.
         # Then, DeepCAVE can show direct suggestions in the select path dialog.
 
-<<<<<<< HEAD
         # Models
         if len(self.models) > 0:
             # We import torch here because we don't want to have it as requirement.
@@ -288,8 +255,6 @@
                 # Remove from dict
                 del self.models[config_id]
 
-=======
->>>>>>> 86c323c2
     def load(self, path: Optional[Union[str, Path]] = None):
         self.reset()
 
@@ -325,11 +290,4 @@
                 self.history.append(trial)
 
                 # Also create trial_keys
-<<<<<<< HEAD
-                self.trial_keys[trial.get_key()] = len(self.history) - 1
-=======
-                self.trial_keys[trial.get_key()] = len(self.history) - 1
-
-        # Load models
-        # TODO
->>>>>>> 86c323c2
+                self.trial_keys[trial.get_key()] = len(self.history) - 1