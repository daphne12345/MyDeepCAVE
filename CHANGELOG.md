--- conflicted
+++ resolved
@@ -1,12 +1,10 @@
 # Version 1.1.4
 
-<<<<<<< HEAD
 ## Enhancements
 - Fix lower bounds of dependency versions.
-=======
+
 ## Bug-Fixes
 - Don't convert BOHB runs with status 'running' (consistent with SMAC).
->>>>>>> ea8554c6
 
 # Version 1.1.3
 
